--- conflicted
+++ resolved
@@ -372,11 +372,7 @@
             mosaic_collection)).map(addMaskedPixelCount)
 
         # filter for data availability: "'percentData', 2 " is 98% cloudfree. "'percentData', 20 " is 80% cloudfree.
-<<<<<<< HEAD
-        S2_sr = S2_sr.filter(ee.Filter.gte('percentData', 20))
-=======
         S2_sr = S2_sr.filter(ee.Filter.gte('percentData', 10))
->>>>>>> 37d125bb
         length_without_clouds = S2_sr.size().getInfo()
         if length_without_clouds == 0:
             write_asset_as_empty(collection, day_to_process, 'cloudy')
