import ee
from main_functions import main_utils
from .step0_utils import write_asset_as_empty

# Pre-processing pipeline for daily Sentinel-2 L2A surface reflectance (sr) mosaics over Switzerland

##############################
# INTRODUCTION
# This script provides a tool to preprocess Sentinel-2 L2A surface reflectance (sr) data over Switzerland.
# It can mask clouds and cloud shadows, detect terrain shadows, mosaic images from the same image swath,
# co-register images to the Sentinel-2 Global Reference Image, and export the results.
#

##############################
# CONTENT
# The switches enable / disable the execution of individual steps in this script

# This script includes the following steps:
# 1. Masking clouds and cloud shadows
# 2. Detecting terrain shadows
# 3. Mosaicing of images from the same day (=same orbital track) over Switzerland
# 4. Registering the S2 Mosaic to the Sentinel-2 global reference image
# 5. Exporting spectral bands, additional layers and relevant properties
#
# The script is set up to export one mosaic image per day.


def generate_s2_sr_mosaic_for_single_date(day_to_process: str, collection: str, task_description: str) -> None:
    ##############################
    # SWITCHES
    # The switches enable / disable the execution of individual steps in this script

    # options': True, False - defines if individual clouds and cloud shadows are masked
    cloudMasking = True
    # options: True, False - defines if the CloudScore+ dataset should be used (if False': s2cloudless)
    cloudScorePlus = True
    # options: True, False - defines if a cast shadow mask is applied
    terrainShadowDetection = True
    # options': True, False - defines if individual scenes get mosaiced to an image swath
    swathMosaic = True
    # options': True, False - defines if the coregistration is applied
    coRegistration = True

    # Export switches
    # options': True, 'False - defines if 10-m-bands are exported': 'B2','B3','B4','B8'
    export10mBands = True
    # options': True, 'False - defines if 20-m-bands are exported':  select from 'B5','B6','B7','B8A','B11','B12'below
    export20mBands = True
    # options': True, 'False - defines if 60-m-bands are exported': 'B1','B9','B10'
    # export60mBands = False  # NOTEJS: ununsed, export function commented in the script below
    # options': True, 'False - defines if registration layers are exported': 'reg_dx','reg_dy', 'reg_confidence'
    exportRegLayers = True
    # options': True, 'False - defines if masks are exported': 'terrainShadowMask','cloudAndCloudShadowMask'
    exportMasks = True
    # options': True, 'False - defines if S2 cloud probability layer is exported': 'cloudProbability'
    exportS2cloud = True

    ##############################
    # TIME
    # define a date or use the current date: ee.Date(Date.now())
    start_date = ee.Date(day_to_process)
    end_date = ee.Date(day_to_process).advance(1, 'day')

    ##############################
    # SPACE

    # Official swisstopo boundaries
    # source: https:#www.swisstopo.admin.ch/de/geodata/landscape/boundaries3d.html#download
    # processing: reprojected in QGIS to epsg32632
    aoi_CH = ee.FeatureCollection(
        "projects/satromo-prod/assets/res/swissBOUNDARIES3D_1_5_TLM_LANDESGEBIET_dissolve_epsg32632").geometry()
    aoi_CH_simplified = ee.FeatureCollection(
        "projects/satromo-prod/assets/res/CH_boundaries_buffer_5000m_epsg32632").geometry()

    ##############################
    # REFERENCE DATA

    # Sentinel-2 Global Reference Image (contains the red spectral band in 10 m resolution))
    # source: https:#s2gri.csgroup.space
    # processing: GDAL merge and warp (reproject) to epsg32632
    S2_gri = ee.Image("projects/satromo-prod/assets/res/S2_GRI_CH_epsg32632")

    # SwissALTI3d - very precise digital terrain model in a 10 m resolution
    # source: https:#www.swisstopo.admin.ch/de/geodata/height/alti3d.html#download (inside CH)
    # source: https:#www.swisstopo.admin.ch/de/geodata/height/dhm25.html#download (outside CH)
    # processing: resampling both to 10 m resolution, GDAL merge of SwissALTI3d on DHM25, GDAL warp (reproject) to epsg32632
    DEM_sa3d = ee.Image(
        "projects/satromo-prod/assets/res/SwissALTI3d_20kmBuffer_epsg32632")

    ##############################
    # SATELLITE DATA

    # S2 CloudScore+
    S2_csp = ee.ImageCollection('GOOGLE/CLOUD_SCORE_PLUS/V1/S2_HARMONIZED') \
        .filter(ee.Filter.bounds(aoi_CH)) \
        .filter(ee.Filter.date(start_date, end_date))

    # S2cloudless
    S2_clouds = ee.ImageCollection('COPERNICUS/S2_CLOUD_PROBABILITY') \
        .filter(ee.Filter.bounds(aoi_CH)) \
        .filter(ee.Filter.date(start_date, end_date))

    # Sentinel-2
    S2_sr = ee.ImageCollection('COPERNICUS/S2_SR_HARMONIZED') \
        .filter(ee.Filter.bounds(aoi_CH)) \
        .filter(ee.Filter.date(start_date, end_date)) \
        .linkCollection(S2_csp, ['cs', 'cs_cdf']) \
        .linkCollection(S2_clouds, ['probability'])

    image_list_size = S2_sr.size().getInfo()
    if image_list_size == 0:
        write_asset_as_empty(collection, day_to_process, 'No candidate scene')
        return

    # image_list = S2_sr.toList(S2_sr.size())
    # for i in range(image_list_size):
    #     image = ee.Image(image_list.get(i))

    #     # EE asset ids for Sentinel-2 L2 assets have the following format: 20151128T002653_20151128T102149_T56MNN.
    #     #  Here the first numeric part represents the sensing date and time, the second numeric part represents the product generation date and time,
    #     #  and the final 6-character string is a unique granule identifier indicating its UTM grid reference
    #     image_id = image.id().getInfo()
    #     image_sensing_timestamp = image_id.split('_')[0]
    #     # first numeric part represents the sensing date, needs to be used in publisher
    #     print("generating json {} of {} ({})".format(
    #         i + 1, image_list_size, image_sensing_timestamp))

    #     # Generate the filename
    #     filename = config.PRODUCT_S2_LEVEL_2A['product_name'] + '_' + image_id
    #     # Export Image Properties into a json file
    #     file_name = filename + "_properties" + "_run" + \
    #         day_to_process.replace("-", "") + ".json"
    #     json_path = os.path.join(config.PROCESSING_DIR, file_name)
    #     with open(json_path, "w") as json_file:
    #         json.dump(image.getInfo(), json_file)

    ###########################
    # WATER MASK
    # The water mask is used to limit a buffering operation on the cast shadow mask.
    # Here, it helps to better distinguish between dark areas and water bodies.
    # This distinction is also used to limit the cloud shadow propagation.
    # EU-Hydro River Network Database 2006-2012 data is derived from this data source:
    # https:#land.copernicus.eu/en/products/eu-hydro/eu-hydro-river-network-database#download
    # processing: reprojected in QGIS to epsg32632

    # Lakes
    lakes = ee.FeatureCollection(
        "projects/satromo-prod/assets/res/CH_inlandWater")

    # vector-to-image conversion based on the area attribute
    lakes_img = lakes.reduceToImage(
        properties=['AREA'],
        reducer=ee.Reducer.first()
    )

    # Make a binary mask and clip to area of interest
    lakes_binary = lakes_img.gt(0).unmask().clip(aoi_CH_simplified)

    # Rivers
    rivers = ee.FeatureCollection(
        "projects/satromo-prod/assets/res/CH_RiverNet")

    # vector-to-image conversion based on the area attribute.
    rivers_img = rivers.reduceToImage(
        properties=['AREA_GEO'],
        reducer=ee.Reducer.first()
    )

    # Make a binary mask and clip to area of interest
    rivers_binary = rivers_img.gt(0).unmask().clip(aoi_CH_simplified)

    # combine both water masks
    water_binary = rivers_binary.Or(lakes_binary)

    ##############################
    # FUNCTIONS

    # This function detects clouds and cloud shadows, masks all spectral bands for them, and adds the mask as an additional layer
    # CloudScore+
    def maskCloudsAndShadowsCloudScorePlus(image):
        # Use 'cs' or 'cs_cdf'
        # cs: Pixel quality score based on spectral distance from a (theoretical) clear reference
        # cs_cdf: Value of the cumulative distribution function of possible cs values for the estimated cs value
        QA_BAND = 'cs_cdf'

        # invert the cloud score bands to represent cloudy with 1 and clear with 0
        # inherently CloudScore+ shows the clearness of a pixel, but we would like to look at cloudyness
        invertedImage = image.expression('1 - b("cs")', {'cs': image.select('cs')}).rename('cs') \
            .addBands(image.expression('1 - b("cs_cdf")', {'cs_cdf': image.select('cs_cdf')}).rename('cs_cdf'))

        # replace the cloud score bands with the inverted ones
        bandNames = image.bandNames()
        bandsToDelete = ['cs', 'cs_cdf']
        bandsToKeep = bandNames.filter(
            ee.Filter.inList('item', bandsToDelete).Not())

        # Replace 'cs' and 'cs_cdf' bands in the original 'image' with the inverted versions
        image = image \
            .select(bandsToKeep) \
            .addBands(invertedImage.select(['cs']).rename('cs')) \
            .addBands(invertedImage.select(['cs_cdf']).rename('cs_cdf'))

        # get the cloud probability
<<<<<<< HEAD
        # clouds = image.select(QA_BAND)
        # get the cloud probability casted to uint8 0-100
        clouds = image.select(QA_BAND).multiply(100).toUint8()

        # The threshold for masking; values between 0.50 and 0.35 generally work well.
        # Lower values will remove thin clouds, haze, cirrus & shadows.
        CLOUD_THRESHOLD = 40 # casted to 100 from 0.4
        CLOUDSHADOW_THRESHOLD = 20 # casted to 100 from 0.2
=======
        clouds = image.select(QA_BAND)

        # The threshold for masking; values between 0.50 and 0.35 generally work well.
        # Lower values will remove thin clouds, haze, cirrus & shadows.
        CLOUD_THRESHOLD = 0.4
        CLOUDSHADOW_THRESHOLD = 0.2
>>>>>>> fe492ed4

        # applying the maximum cloud probability threshold
        isNotCloud = clouds.lt(CLOUD_THRESHOLD)

        # get the solar position
        meanAzimuth = image.get('MEAN_SOLAR_AZIMUTH_ANGLE')
        meanZenith = image.get('MEAN_SOLAR_ZENITH_ANGLE')

        # define potential cloud shadow values
        cloudShadowMask = clouds.lt(CLOUD_THRESHOLD).And(
            clouds.gte(CLOUDSHADOW_THRESHOLD))

        # Project shadows from clouds. This step assumes we're working in a UTM projection.
        shadowAzimuth = ee.Number(90).subtract(ee.Number(meanAzimuth))
        # shadow distance is tied to the solar zenith angle (minimum shadowDistance is 30 pixel)
        shadowDistance = ee.Number(meanZenith).multiply(
            0.7).floor().int().max(30)

        # With the following algorithm, cloud shadows are projected.
        isCloud = isNotCloud.directionalDistanceTransform(
            shadowAzimuth, shadowDistance)
        isCloud = isCloud.reproject(
            crs=image.select('B2').projection(), scale=100)

        cloudShadow = isCloud.select('distance').mask()

        # combine projected Shadows & potential cloud shadow values
        cloudShadow = cloudShadow.And(cloudShadowMask)

        # combine mask for clouds and cloud shadows
        cloudAndCloudShadowMask = cloudShadow.Or(isNotCloud.Not())

        # Opening operation: individual pixels are deleted (localMin) and buffered (localMax) to also capture semi-transparent cloud edges
        cloudAndCloudShadowMask = cloudAndCloudShadowMask \
            .focalMin(50, 'circle', 'meters', 1, None) \
            .focalMax(100, 'circle', 'meters', 1, None)

        # mask spectral bands for clouds and cloudShadows
        # image_out = image.select(['B1', 'B2', 'B3', 'B4', 'B5', 'B6', 'B7', 'B8', 'B8A', 'B9', 'B11', 'B12']) \
        #     .updateMask(cloudAndCloudShadowMask.Not())  # NOTE: disabled because we want the clouds in the asset

        # adding the additional S2 L2A layers, S2 cloudProbability and cloudAndCloudShadowMask as additional bands
        image = image.addBands(clouds.rename(['cloudProbability'])) \
            .addBands(cloudAndCloudShadowMask.rename(['cloudAndCloudShadowMask']))

        return image.set({
            'cloud_detection_algorithm': 'CloudScore+',
            'cloud_mask_threshold': str(CLOUD_THRESHOLD) + ' / ' + str(CLOUDSHADOW_THRESHOLD)
        })

    # This function detects clouds and cloud shadows, masks all spectral bands for them, and adds the mask as an additional layer
    # S2cloudless
    def maskCloudsAndShadowsSTwoCloudless(image):
        # get the solar position
        meanAzimuth = image.get('MEAN_SOLAR_AZIMUTH_ANGLE')
        meanZenith = image.get('MEAN_SOLAR_ZENITH_ANGLE')

        # get the cloud probability
        clouds = image.select('probability')
        # the maximum cloud probability threshold is set at 50
        CLOUD_THRESHOLD = 50
        isNotCloud = clouds.lt(CLOUD_THRESHOLD)
        cloudMask = isNotCloud.Not()
        # Opening operation: individual pixels are deleted (localMin) and buffered (localMax) to also capture semi-transparent cloud edges
        cloudMask = cloudMask.focalMin(50, 'circle', 'meters', 1, None).focalMax(
            100, 'circle', 'meters', 1, None)

        # Find dark pixels but exclude lakes and rivers (otherwise projected shadows would cover large parts of water bodies)
        darkPixels = image.select(['B8', 'B11', 'B12']).reduce(
            ee.Reducer.sum()).lt(2500).subtract(water_binary).clamp(0, 1)

        # Project shadows from clouds. This step assumes we're working in a UTM projection.
        shadowAzimuth = ee.Number(90).subtract(ee.Number(meanAzimuth))
        # shadow distance is tied to the solar zenith angle (minimum shadowDistance is 30 pixel)
        shadowDistance = ee.Number(meanZenith).multiply(
            0.7).floor().int().max(30)

        # With the following algorithm, cloud shadows are projected.
        isCloud = cloudMask.directionalDistanceTransform(
            shadowAzimuth, shadowDistance)
        isCloud = isCloud.reproject(
            crs=image.select('B2').projection(), scale=100)

        cloudShadow = isCloud.select('distance').mask()

        # combine projectedShadows & darkPixel and buffer the cloud shadow
        cloudShadow = cloudShadow.And(darkPixels).focalMax(
            100, 'circle', 'meters', 1, None)

        # combined mask for clouds and cloud shadows
        cloudAndCloudShadowMask = cloudShadow.Or(cloudMask)

        # mask spectral bands for clouds and cloudShadows
        # image_out = image.select(['B1', 'B2', 'B3', 'B4', 'B5', 'B6', 'B7', 'B8', 'B8A', 'B9', 'B11', 'B12']) \
        #     .updateMask(cloudAndCloudShadowMask.Not())  # NOTE: disabled because we want the clouds in the asset

        # adding the additional S2 L2A layers, S2 cloudProbability and cloudAndCloudShadowMask as additional bands
        image = image.addBands(clouds.rename(['cloudProbability'])) \
            .addBands(cloudAndCloudShadowMask.rename(['cloudAndCloudShadowMask']))

        return image.set({
            'cloud_detection_algorithm': 's2cloudless',
            'cloud_mask_threshold': CLOUD_THRESHOLD         # threshold for cloud mask
        })

    # This function detects and adds terrain shadows
    def addTerrainShadow(image):
        # get the solar position
        meanAzimuth = image.get('MEAN_SOLAR_AZIMUTH_ANGLE')
        meanZenith = image.get('MEAN_SOLAR_ZENITH_ANGLE')

        # Terrain shadow
        terrainShadow = ee.Terrain.hillShadow(
            DEM_sa3d, meanAzimuth, meanZenith, 100, True)
        terrainShadow = terrainShadow.Not().rename(
            'terrainShadowMask')  # invert the binaries

        # add the additonal terrainShadow band
        image = image.addBands(terrainShadow)

        return image

    # This function adds the masked-pixel-percentage (clouds, cloud shadows, QA masks) as a property to each image
    def addMaskedPixelCount(image):
        # counter the umber of pixel that are masked by cloud or shadows
        image_mask = image.select('cloudAndCloudShadowMask').gt(
            0).Or(image.select('terrainShadowMask').gt(0))
        statsMasked = image_mask.reduceRegion(
            reducer=ee.Reducer.sum(),
            geometry=image.geometry().intersection(aoi_CH_simplified),
            scale=100,
            bestEffort=True,
            maxPixels=1e10,
            tileScale=4
        )
        dataPixels = statsMasked.getNumber('cloudAndCloudShadowMask')

        # get the total number of valid pixel
        image_mask = image.select('cloudAndCloudShadowMask').gte(0)
        statsAll = image_mask.unmask().reduceRegion(
            reducer=ee.Reducer.sum(),
            geometry=image.geometry().intersection(aoi_CH_simplified),
            scale=100,
            bestEffort=True,
            maxPixels=1e10,
            tileScale=4
        )
        allPixels = statsAll.getNumber('cloudAndCloudShadowMask')

        # Calculate the percentages and add the properties
        percMasked = (dataPixels.divide(allPixels)).multiply(
            1000).round().divide(10)
        percData = ee.Number(100).subtract(percMasked)

        return image.set({
            'percent_data': percData,  # percentage of unmasked pixel
            # masked pixels include clouds, cloud shadows and QA pixels
            'percent_masked': percMasked
        })

    # This function buffers (inward) the tile geometry by 500m
    # necessary because the CloudScore+ dataset has edge effects
    def clip_outermost_rows(image):
        img_geometry = image.geometry()  # Get the geometry of each image
<<<<<<< HEAD
        # Buffer the geometry inward by 500 meters
        buffered_geometry = img_geometry.buffer(-500)
        # Clip the image to the outer bounds
        return image.clip(buffered_geometry)
=======
        buffered_geometry = img_geometry.buffer(-500)  # Buffer the geometry inward by 500 meters
        return image.clip(buffered_geometry)  # Clip the image to the outer bounds
>>>>>>> fe492ed4

    # This function masks all bands to the same extent as the 20 m and 60 m bands
    def maskEdges(s2_img):
        return s2_img.updateMask(
            s2_img.select('B8A').mask().updateMask(s2_img.select('B9').mask()))

    # This function sets the date as an additional property to each image
    def set_date(img):
        date = img.date().format('YYYY-MM-dd')
        return img.set('date', date)

    ##############################
    # PROCESSING

    # Map the date and edges functions
    S2_sr = S2_sr.map(clip_outermost_rows) \
        .map(maskEdges) \
        .map(set_date)

    # SWITCH
    if cloudMasking is True:
        # apply the cloud mapping and masking functions
        if cloudScorePlus is True:
            print('--- Cloud and cloud shadow masking applied: CloudScore+ ---')
            S2_sr = ee.ImageCollection(
                S2_sr).map(maskCloudsAndShadowsCloudScorePlus)
        else:
            print('--- Cloud and cloud shadow masking applied: s2cloudless ---')
            S2_sr = ee.ImageCollection(
                S2_sr).map(maskCloudsAndShadowsSTwoCloudless)

    # SWITCH
    if terrainShadowDetection is True:
        print('--- Terrain shadow detection applied ---')
        # apply the terrain shadow function
        S2_sr = S2_sr.map(addTerrainShadow)

    # MOSAIC
    # This step mosaics overlapping Sentinel-2 tiles acquired on the same day

    # 'distinct' removes duplicates from a collection based on a property.
    distinctDates_S2_sr = S2_sr.distinct('date').sort('date')

    # define the filter
    filter = ee.Filter.equals(leftField='date', rightField='date')

    # 'ee.Join.saveAll' Returns a join that pairs each element from the first collection with a group of matching elements from the second collection
    # the matching images are stored in a new property called 'date_match'
    join = ee.Join.saveAll('date_match')

    # 'apply' Joins to collections.
    joinCol_S2_sr = join.apply(distinctDates_S2_sr, S2_sr, filter)

    # This function mosaics image acquired on the same day (same image swath)
    def mosaic_collection(img):
        # create a collection of the date-matching images
        col = ee.ImageCollection.fromImages(img.get('date_match'))

        # extract collection properties to assign to the mosaic
        time_start = col.aggregate_min('system:time_start')
        time_end = col.aggregate_max('system:time_end')
        index_list = col.aggregate_array('system:index')
        index_list = index_list.join(',')
        scene_count = col.size()

        # get the unified geometry of the collection (outer boundary)
        col_geo = col.geometry().dissolve()

        # clip the mosaic to set a geometry to it

        mosaic = col.mosaic().clip(col_geo).copyProperties(img, ["system:time_start", "system:index", "date", "month",
                                                                 "SENSING_ORBIT_NUMBER", "PROCESSING_BASELINE",
                                                                 "SPACECRAFT_NAME", "MEAN_SOLAR_ZENITH_ANGLE",
                                                                 "MEAN_SOLAR_AZIMUTH_ANGLE", "cloud_detection_algorithm",
                                                                 "cloud_mask_threshold"])

        # Getting swisstopo Processor Version
        processor_version = main_utils.get_github_info()
        # set the extracted properties to the mosaic
        mosaic = mosaic.set('system:time_start', time_start) \
            .set('system:time_end', time_end) \
            .set('index_list', index_list) \
            .set('scene_count', scene_count) \
            .set('SWISSTOPO_PROCESSOR', processor_version['GithubLink']) \
            .set('SWISSTOPO_RELEASE_VERSION', processor_version['ReleaseVersion'])

        # reset the projection to epsg:32632 as mosaic changes it to epsg:4326 (otherwise the registration fails)
        mosaic = ee.Image(mosaic).setDefaultProjection('epsg:32632', None, 10)

        return mosaic

    # SWITCH
    if swathMosaic is True:
        print('--- Image swath mosaicing applied ---')
        # apply the mosaicing function
        S2_sr = ee.ImageCollection(joinCol_S2_sr.map(
            mosaic_collection)).map(addMaskedPixelCount)
        # filter for data availability: "'percent_data', 2 " is 98% cloudfree. "'percent_data', 20 " is 80% cloudfree.
        S2_sr = S2_sr.filter(ee.Filter.gte('percent_data', 20))
        length_without_clouds = S2_sr.size().getInfo()
        if length_without_clouds == 0:
            write_asset_as_empty(collection, day_to_process, 'cloudy')
            return
        # This is the If condition the return just the line after the end the step0 script ends the process if 'percent_data' is greater.
        # It's after the mosaic because the threshold (80% here) is applied on the whole mosaic and not per scene:
        # we decide together for the whole swath if we want to process it or not.

        S2_sr = S2_sr.first()

    ##############################
    # REGISTER

    # This function co-registers Sentinel-2 images to the Sentinel-2 global reference image

    def S2regFunc(image):

        # Use bicubic resampling during registration.
        imageOrig = image.resample('bicubic')

        # Choose to register using only the 'R' band.
        imageRedBand = imageOrig.select('B4')

        # Determine the displacement by matching only the 'R' bands.
        displacement = imageRedBand.displacement(
            referenceImage=S2_gri,
            maxOffset=10,
            patchWidth=300,
            stiffness=8
        )

        # Extract relevant displacement parameters
        reg_dx = displacement.select('dx').rename('reg_dx')
        reg_dx = reg_dx.multiply(100).round().toInt16()
        reg_dy = displacement.select('dy').rename('reg_dy')
        reg_dy = reg_dy.multiply(100).round().toInt16()
        reg_confidence = displacement.select(
            'confidence').rename('reg_confidence')
        reg_confidence = reg_confidence.multiply(100).round().toUint8()

        # Compute image offset and direction.
        reg_offset = reg_dx.hypot(reg_dy).rename('reg_offset')
        reg_angle = reg_dx.atan2(reg_dy).rename('reg_offsetAngle')

        # Use the computed displacement to register all original bands.
        registered = image.displace(displacement) \
            .addBands(reg_dx) \
            .addBands(reg_dy) \
            .addBands(reg_confidence) \
            .addBands(reg_offset) \
            .addBands(reg_angle)

        return registered

    # SWITCH
    if coRegistration is True:
        print('--- Image swath co-registration applied ---')
        # apply the registration function
        S2_sr = S2regFunc(S2_sr)

    ##############################
    # EXPORT

    # extract the date and time (it is same time for all images in the mosaic)
    sensing_date = S2_sr.get('system:index').getInfo()[0:15]
    sensing_date_read = sensing_date[0:4] + '-' + \
        sensing_date[4:6] + '-' + sensing_date[6:15]

    # Add Source to fullfill Copernicus requirements:
    S2_sr = S2_sr.set(
        'DATA_SOURCE', "Contains modified Copernicus Sentinel data "+day_to_process[:4])

    # define the export aoi
    # the full mosaic image geometry covers larger areas outside Switzerland that are not needed
    aoi_img = S2_sr.geometry()
    # therefore it is clipped with rectangle to keep the geometry simple
    # the alternative clip with aoi_CH would be computationally heavier
    aoi_exp = aoi_img.intersection(aoi_CH_simplified)  # alternativ': aoi_CH

    # SWITCH export
    if export10mBands is True:
        print('Launching export for 10m bands')
        # define the filenames
        fname_10m = 'S2-L2A_mosaic_' + sensing_date_read + '_bands-10m'
        band_list_10m = ['B2', 'B3', 'B4', 'B8']
        if exportMasks:
            band_list_10m.extend(
                ['terrainShadowMask', 'cloudAndCloudShadowMask'])
        if exportRegLayers:
            band_list_10m.extend(['reg_dx', 'reg_dy', 'reg_confidence'])
        if exportS2cloud:
            band_list_10m.extend(['cloudProbability'])
        print('Band list: {}'.format(band_list_10m))
        # Export COG 10m bands
        task = ee.batch.Export.image.toAsset(
            image=S2_sr.select(band_list_10m).clip(aoi_exp),
            scale=10,
            description=task_description + '_10m',
            crs='EPSG:2056',
            region=aoi_exp,
            maxPixels=1e10,
            assetId=collection + '/' + fname_10m,
        )
        task.start()

    # SWITCH export
    if export20mBands is True:
        print('Launching export for 20m bands')
        # define the filenames
        fname_20m = 'S2-L2A_mosaic_' + sensing_date_read + '_bands-20m'
        band_list_20m = ['B8A', 'B11', 'B5']
        print('Band list: {}'.format(band_list_20m))
        # Export COG 20m bands
        task = ee.batch.Export.image.toAsset(
            image=S2_sr.select(band_list_20m).clip(aoi_exp),
            scale=20,
            description=task_description + '_20m',
            crs='EPSG:2056',
            region=aoi_exp,
            maxPixels=1e10,
            assetId=collection + '/' + fname_20m
        )
        task.start()

    """"
    # SWITCH export
    if export60mBands is True:
        print('Launching export for 60m bands')
        fname_60m = 'S2-L2A_Mosaic_' + sensing_date_read + '_Bands-60m'
        band_list_60m = ['B1', 'B9', 'B10']
        print('Band list: {}'.format(band_list_60m))
        task = ee.batch.Export.image.toAsset(
            image=S2_sr.select(band_list_60m).clip(aoi_exp),
            scale=60,
            description=task_description + '_60m',
            crs='EPSG:2056',
            region=aoi_exp,
            maxPixels=1e10,
            assetId=collection + '/' + fname_60m
        )
        task.start()
    """<|MERGE_RESOLUTION|>--- conflicted
+++ resolved
@@ -201,7 +201,7 @@
             .addBands(invertedImage.select(['cs_cdf']).rename('cs_cdf'))
 
         # get the cloud probability
-<<<<<<< HEAD
+
         # clouds = image.select(QA_BAND)
         # get the cloud probability casted to uint8 0-100
         clouds = image.select(QA_BAND).multiply(100).toUint8()
@@ -210,14 +210,7 @@
         # Lower values will remove thin clouds, haze, cirrus & shadows.
         CLOUD_THRESHOLD = 40 # casted to 100 from 0.4
         CLOUDSHADOW_THRESHOLD = 20 # casted to 100 from 0.2
-=======
-        clouds = image.select(QA_BAND)
-
-        # The threshold for masking; values between 0.50 and 0.35 generally work well.
-        # Lower values will remove thin clouds, haze, cirrus & shadows.
-        CLOUD_THRESHOLD = 0.4
-        CLOUDSHADOW_THRESHOLD = 0.2
->>>>>>> fe492ed4
+
 
         # applying the maximum cloud probability threshold
         isNotCloud = clouds.lt(CLOUD_THRESHOLD)
@@ -382,15 +375,12 @@
     # necessary because the CloudScore+ dataset has edge effects
     def clip_outermost_rows(image):
         img_geometry = image.geometry()  # Get the geometry of each image
-<<<<<<< HEAD
+
         # Buffer the geometry inward by 500 meters
         buffered_geometry = img_geometry.buffer(-500)
         # Clip the image to the outer bounds
         return image.clip(buffered_geometry)
-=======
-        buffered_geometry = img_geometry.buffer(-500)  # Buffer the geometry inward by 500 meters
-        return image.clip(buffered_geometry)  # Clip the image to the outer bounds
->>>>>>> fe492ed4
+
 
     # This function masks all bands to the same extent as the 20 m and 60 m bands
     def maskEdges(s2_img):
