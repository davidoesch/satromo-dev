--- conflicted
+++ resolved
@@ -1031,11 +1031,9 @@
     current_date_str = datetime.datetime.today().strftime('%Y-%m-%d')
 
     # For debugging
-<<<<<<< HEAD
+
     # current_date_str = "2023-10-28"
-=======
-    # current_date_str = "2024-02-05"
->>>>>>> 37d125bb
+
     # print("*****************************\n")
     # print("using a manual set Date: "+current_date_str)
     # print("*****************************\n")
