# -*- coding: utf-8 -*-
import sys
from pydrive.auth import GoogleAuth
import csv
from oauth2client.service_account import ServiceAccountCredentials
import datetime
import requests
import csv
import json
import os
import ee
import configuration as config
from step0_functions import get_step0_dict, step0_main
from step1_processors import step1_processor_l57_sr, step1_processor_l57_toa, step1_processor_l89_sr, step1_processor_l89_toa, step1_processor_s3_toa, step1_processor_vhi
from main_functions import main_utils
import pandas as pd


def determine_run_type():
    """
    Determines the run type based on the existence of the SECRET on the local machine file.

    If the file `config.GDRIVE_SECRETS` exists, sets the run type to 2 (DEV) and prints a corresponding message.
    Otherwise, sets the run type to 1 (PROD) and prints a corresponding message.
    """
    global run_type
    if os.path.exists(config.GDRIVE_SECRETS):
        run_type = 2
        print("\nType 2 run PROCESSOR: We are on a local machine")
    else:
        run_type = 1
        print("\nType 1 run PROCESSOR: We are on GitHub")


def initialize_gee_and_drive():
    """
    Initializes Google Earth Engine (GEE) and Google Drive based on the run type.

    If the run type is 2, initializes GEE and authenticates using the service account key file.
    If the run type is 1, initializes GEE and authenticates using secrets from GitHub Action.

    Prints a success or failure message after initializing GEE.

    Note: This function assumes the required credentials and scopes are properly set.

    Returns:
        None
    """
    # Set scopes for Google Drive
    scopes = ["https://www.googleapis.com/auth/drive"]

    if run_type == 2:
        # Initialize GEE and authenticate using the service account key file

        # Read the service account key file
        with open(config.GDRIVE_SECRETS, "r") as f:
            data = json.load(f)

        # Authenticate with Google using the service account key file
        gauth = GoogleAuth()
        gauth.service_account_file = config.GDRIVE_SECRETS
        gauth.service_account_email = data["client_email"]
        gauth.credentials = ServiceAccountCredentials.from_json_keyfile_name(
            gauth.service_account_file, scopes=scopes
        )
    else:
        # Run other code using secrets from GitHub Action
        # This script is running on GitHub
        gauth = GoogleAuth()
        google_client_secret = os.environ.get('GOOGLE_CLIENT_SECRET')
        google_client_secret = json.loads(google_client_secret)
        gauth.service_account_email = google_client_secret["client_email"]
        google_client_secret_str = json.dumps(google_client_secret)

        # Write the JSON string to a temporary key file
        gauth.service_account_file = "keyfile.json"
        with open(gauth.service_account_file, "w") as f:
            f.write(google_client_secret_str)

        gauth.credentials = ServiceAccountCredentials.from_json_keyfile_name(
            gauth.service_account_file, scopes=scopes
        )

    # Initialize Google Earth Engine
    credentials = ee.ServiceAccountCredentials(
        gauth.service_account_email, gauth.service_account_file
    )
    ee.Initialize(credentials)

    # Test if GEE initialization is successful
    image = ee.Image("NASA/NASADEM_HGT/001")
    title = image.get("title").getInfo()

    if title == "NASADEM: NASA NASADEM Digital Elevation 30m":
        print("GEE initialization successful")
    else:
        print("GEE initialization FAILED")


def process_NDVI_MAX(roi):
    """
    Process the NDVI MAX product.

    Returns:
        int: 1 if new imagery is found and processing is performed, 0 otherwise.
    """
    product_name = config.PRODUCT_NDVI_MAX['product_name']
    print("********* processing {} *********".format(product_name))

    # Filter the sensor collection based on date and region
    start_date = ee.Date(current_date).\
        advance(-int(config.PRODUCT_NDVI_MAX['temporal_coverage'])+1, 'day')
    end_date = ee.Date(current_date).advance(1, 'day')

    # Filter the sensor collection based on date and region
    sensor = (
        ee.ImageCollection(config.PRODUCT_NDVI_MAX['step0_collection'])
        .filterDate(start_date, end_date)
        .filterBounds(roi)
    )

    # Get information about the available sensor data for the range
    sensor_stats = main_utils.get_collection_info(sensor)

    # Check if there is new sensor data compared to the stored dataset
    if main_utils.check_product_update(config.PRODUCT_NDVI_MAX['product_name'], sensor_stats[1]) is True:
        print("new imagery from: "+sensor_stats[1])

        # Create NDVI and NDVI max
        sensor = sensor.map(lambda image: main_utils.addINDEX(
            image, bands=config.PRODUCT_NDVI_MAX['band_names'][0], index_name="NDVI"))

        mosaic = sensor.qualityMosaic("NDVI")
        ndvi_max = mosaic.select("NDVI")

        # Multiply by 100 to move the decimal point two places back to the left and get rounded values,
        # then round then cast to get int16, Int8 is not a sultion since COGTiff is not supported
        ndvi_max_int = ndvi_max.multiply(100).round().toInt16()

        # Mask outside
        ndvi_max_int = main_utils.maskOutside(
            ndvi_max_int, roi).unmask(config.NODATA)

        # Define item Name
        timestamp = datetime.datetime.strptime(current_date_str, '%Y-%m-%d')
        timestamp = timestamp.strftime('%Y%m%dT235959')

        # Generate the filename
        filename = config.PRODUCT_NDVI_MAX['prefix'] + \
            '_' + timestamp + '_10m'
        print(filename)

        # Check if there is at least 1 scene to be defined (if minimal scene count is required) TODO: is this necessary?
        if sensor_stats[2] > 0:
            # Start the export
            main_utils.prepare_export(roi, timestamp, filename, config.PRODUCT_NDVI_MAX['product_name'],
                                      config.PRODUCT_NDVI_MAX['spatial_scale_export'], ndvi_max_int,
                                      sensor_stats, current_date_str)


def process_S2_LEVEL_2A(roi):
    """
    Export the S2 Level 2A product.

    Returns:
        str: "no new imagery" if no new imagery found, None if new imagery is processed.
    """

    product_name = config.PRODUCT_S2_LEVEL_2A['product_name']
    print("********* processing {} *********".format(product_name))

    # Filter the sensor collection based on date and region

    start_date = ee.Date(
        current_date).advance(-int(config.PRODUCT_S2_LEVEL_2A['temporal_coverage'])+1, 'day')
    end_date = ee.Date(current_date).advance(1, 'day')

    collection = (
        ee.ImageCollection(config.PRODUCT_S2_LEVEL_2A['step0_collection'])
        .filterDate(start_date, end_date)
        .filterBounds(roi)
    )
    # Get the number of images found in the collection
    num_images = collection.size().getInfo()
    # Check if there are any new imagery
    if num_images == 0:
        print("no new imagery")
        return 0

    # Get information about the available sensor data for the range
    sensor_stats = main_utils.get_collection_info(collection)

    # Check if there is new sensor data compared to the stored dataset
    if main_utils.check_product_update(config.PRODUCT_S2_LEVEL_2A['product_name'], sensor_stats[1]) is True:
        # Get the list of images
        image_list = collection.toList(collection.size())
        print(str(image_list.size().getInfo()) + " new image(s) for: " +
              sensor_stats[1] + " to: "+current_date_str)

        # Print the names of the assets
        for i in range(num_images):
            image = ee.Image(image_list.get(i))
            asset_name = image.get('system:index').getInfo()
            print(f"Mosaic {i + 1} - Custom Asset Name: {asset_name}")

        # Export the different bands
        for i in range(num_images):
            # Generate the mosaic name and sensing date by geeting EE asset ids from the first image
            mosaic_id = ee.Image(image_list.get(i))
            mosaic_id = mosaic_id.id().getInfo()
            mosaic_sensing_timestamp = mosaic_id.split('_')[2]

            clipped_image = ee.Image(collection.toList(num_images).get(i))

            # Clip Image to ROI
            clip_temp = clipped_image.clip(roi)
            clipped_image = clip_temp

            # # Get the bounding box of clippedRoi
            clipped_image_bounding_box = clipped_image.geometry()

            # Get processing date
            # Get the current date and time
            now = datetime.datetime.now()

            # Convert it to a string in ISO 8601 format and remove the seconds
            processing_date = now.strftime("%Y-%m-%dT%H:%M")

            # Check if mosaic_id ends with "-10m"
            if mosaic_id.endswith("-10m"):

                # Export selected bands (B4, B3, B2, B8) as a single GeoTIFF with '_10M'
                multiband_export = clipped_image.select(
                    ['B4', 'B3', 'B2', 'B8'])

                # Replacing the collection Name  with the actual product name
                # multiband_export_name = mosaic_id
                multiband_export_name = mosaic_id.replace(
                    "S2-L2A", product_name)

                main_utils.prepare_export(clipped_image_bounding_box, mosaic_sensing_timestamp, multiband_export_name,
                                          config.PRODUCT_S2_LEVEL_2A['product_name'], 10,
                                          multiband_export, sensor_stats, processing_date)

                # Export terrain & shadow Mask
                masks_export = clipped_image.select(
                    ['terrainShadowMask', 'cloudAndCloudShadowMask', 'reg_confidence'])
                masks_export_name = mosaic_id.replace(
                    '_bands-10m', '_masks-10m')

                # Replacing the collection Name  with the actual product name
                masks_export_name = masks_export_name.replace(
                    "S2-L2A", product_name)

                main_utils.prepare_export(clipped_image_bounding_box, mosaic_sensing_timestamp, masks_export_name,
                                          config.PRODUCT_S2_LEVEL_2A['product_name'],
                                          10,
                                          masks_export, sensor_stats, processing_date)

                # Export Registration
                masks_export = clipped_image.select(
                    ['reg_dx', 'reg_dy'])
                masks_export_name = mosaic_id.replace(
                    '_bands-10m', '_registration-10m')

                # Replacing the collection Name  with the actual product name
                masks_export_name = masks_export_name.replace(
                    "S2-L2A", product_name)

                main_utils.prepare_export(clipped_image_bounding_box, mosaic_sensing_timestamp, masks_export_name,
                                          config.PRODUCT_S2_LEVEL_2A['product_name'],
                                          10,
                                          masks_export, sensor_stats, processing_date)

                # Export Cloudprobability
                masks_export = clipped_image.select(
                    ['cloudProbability'])
                masks_export_name = mosaic_id.replace(
                    '_bands-10m', '_cloudprobability-10m')
                # Replacing the collection Name  with the actual product name
                masks_export_name = masks_export_name.replace(
                    "S2-L2A", product_name)

                main_utils.prepare_export(clipped_image_bounding_box, mosaic_sensing_timestamp, masks_export_name,
                                          config.PRODUCT_S2_LEVEL_2A['product_name'],
                                          10,
                                          masks_export, sensor_stats, processing_date)

            # Check if mosaic_id ends with "-20m"
            elif mosaic_id.endswith("-20m"):
                # Export selected bands ('B8A', 'B11', 'B5') as a single GeoTIFF with '_20M'
                multiband_export = clipped_image.select(['B8A', 'B11', 'B5'])

                # Replacing the collection Name  with the actual product name
                # multiband_export_name = mosaic_id
                multiband_export_name = mosaic_id.replace(
                    "S2-L2A", product_name)

                main_utils.prepare_export(clipped_image_bounding_box, mosaic_sensing_timestamp, multiband_export_name,
                                          config.PRODUCT_S2_LEVEL_2A['product_name'], 20,
                                          multiband_export, sensor_stats, processing_date)


def process_S2_LEVEL_1C(roi):
    """
    Export the S2 Level 1C product.

    Returns:
        None
    """
    product_name = config.PRODUCT_S2_LEVEL_1C['product_name']
    print("********* processing {} *********".format(product_name))

    # Filter the sensor collection based on date and region
    start_date = ee.Date(
        current_date).advance(-int(config.PRODUCT_S2_LEVEL_1C['temporal_coverage'])+1, 'day')
    end_date = ee.Date(current_date).advance(1, 'day')

    collection = (
        ee.ImageCollection(config.PRODUCT_S2_LEVEL_1C['step0_collection'])
        .filterDate(start_date, end_date)
        .filterBounds(roi)
    )
    # Get the number of images found in the collection
    num_images = collection.size().getInfo()
    # Check if there are any new imagery
    if num_images == 0:
        print("no new imagery")
        return 0

    # Get information about the available sensor data for the range
    sensor_stats = main_utils.get_collection_info(collection)

    # Check if there is new sensor data compared to the stored dataset
    if main_utils.check_product_update(config.PRODUCT_S2_LEVEL_1C['product_name'], sensor_stats[1]) is True:
        # Get the list of images
        image_list = collection.toList(collection.size())
        image_list_size = image_list.size().getInfo()
        print("{} new image(s) for: {} to {}".format(
            image_list_size, sensor_stats[1], current_date_str))

        # Generate the mosaic name and sensing date by geeting EE asset ids from the first image
        mosaic_id = ee.Image(image_list.get(0))
        mosaic_id = mosaic_id.id().getInfo()
        mosaic_sensing_timestamp = mosaic_id.split('_')[2]

        # Create a mosaic of the images for the specified date and time
        mosaic = collection.mosaic()

        # Clip Image to ROI
        # might add .unmask(config.NODATA)
        clipped_image = mosaic.clip(roi)

        # Intersect ROI and clipped mosaic
        # Create an empty list to hold the footprints
        footprints = ee.List([])

        # Function to extract footprint from each image and add to the list
        def add_footprint(image, lst):
            footprint = image.geometry()
            return ee.List(lst).add(footprint)

        # Map the add_footprint function over the collection to create a list of footprints
        footprints_list = collection.iterate(add_footprint, footprints)

        # Reduce the list of footprints into a single geometry using reduce
        combined_swath_geometry = ee.Geometry.MultiPolygon(footprints_list)

        # Clip the ROI with the combined_swath_geometry
        clipped_roi = roi.intersection(
            combined_swath_geometry, ee.ErrorMargin(1))

        # Get the bounding box of clippedRoi
        clipped_image_bounding_box = clipped_roi.bounds()

        # Export selected bands (B4, B3, B2, B8) as a single GeoTIFF with '_10M'
        multiband_export = clipped_image.select(['B4', 'B3', 'B2', 'B8'])
        multiband_export_name = mosaic_id

        main_utils.prepare_export(clipped_image_bounding_box, mosaic_sensing_timestamp, multiband_export_name,
                                  config.PRODUCT_S2_LEVEL_1C['product_name'], config.PRODUCT_S2_LEVEL_1C['spatial_scale_export'],
                                  multiband_export, sensor_stats, current_date_str)

        # Export QA60 band as a separate GeoTIFF with '_QA60'
        masks_export = clipped_image.select(
            ['terrainShadowMask', 'cloudAndCloudShadowMask'])
        masks_export_name = mosaic_id.replace('_bands-10m', '_masks-10m')
        main_utils.prepare_export(clipped_image_bounding_box, mosaic_sensing_timestamp, masks_export_name,
                                  config.PRODUCT_S2_LEVEL_1C['product_name'],
                                  config.PRODUCT_S2_LEVEL_1C['spatial_scale_export_mask'], masks_export,
                                  sensor_stats, current_date_str)


def process_NDVI_MAX_TOA(roi):
    """
    Process the NDVI MAX product for TOA.

    Returns:
        None
    """
    product_name = config.PRODUCT_NDVI_MAX_TOA['product_name']
    print("********* processing {} *********".format(product_name))

    # Filter the sensor collection based on date and region
    start_date = ee.Date(
        current_date).advance(-int(config.PRODUCT_NDVI_MAX_TOA['temporal_coverage'])+1, 'day')

    end_date = ee.Date(current_date).advance(1, 'day')

    sensor = (
        ee.ImageCollection(config.PRODUCT_NDVI_MAX_TOA['step0_collection'])
        .filterDate(start_date, end_date)
        .filterBounds(roi)
    )

    # Get information about the available sensor data for the range
    sensor_stats = main_utils.get_collection_info(sensor)

    # Check if there is new sensor data compared to the stored dataset
    if main_utils.check_product_update(config.PRODUCT_NDVI_MAX_TOA['product_name'], sensor_stats[1]) is True:
        print("new imagery from: "+sensor_stats[1])

        # Create NDVI and NDVI max
        sensor = sensor.map(lambda image: main_utils.addINDEX(
            image, bands=config.PRODUCT_NDVI_MAX_TOA['band_names'][0], index_name="NDVI"))

        mosaic = sensor.qualityMosaic("NDVI")
        ndvi_max = mosaic.select("NDVI")

        # Multiply by 100 to move the decimal point two places back to the left and get rounded values,
        # then round then cast to get int16, Int8 is not a solution since COGTiff is not supported
        ndvi_max_int = ndvi_max.multiply(100).round().toInt16()

        # Mask outside
        ndvi_max_int = main_utils.maskOutside(
            ndvi_max_int, roi).unmask(config.NODATA)

        # Define item Name
        timestamp = datetime.datetime.strptime(current_date_str, '%Y-%m-%d')
        timestamp = timestamp.strftime('%Y%m%dT235959')

        # Generate the filename
        filename = config.PRODUCT_NDVI_MAX_TOA['prefix'] + \
            '_' + timestamp + '_10m.tif'
        print(filename)

        # Start the export
        main_utils.prepare_export(roi, timestamp, filename, config.PRODUCT_NDVI_MAX['product_name'],
                                  config.PRODUCT_NDVI_MAX['spatial_scale_export'], ndvi_max_int,
                                  sensor_stats, current_date_str)


if __name__ == "__main__":
    # Test if we are on Local DEV Run or if we are on PROD
    determine_run_type()

    # Authenticate with GEE and GDRIVE
    initialize_gee_and_drive()

    # Get current date
    current_date_str = datetime.datetime.today().strftime('%Y-%m-%d')

    # Get the current date
    current_date = datetime.datetime.today()

    # Subtract X day back from the current date to procoess not todays but the  date in the past: This is to overcome the delay
    delay = 3  # in days
    previous_date = current_date - datetime.timedelta(days=delay)

    # Convert the previous date to a string in the format 'YYYY-MM-DD' and set it to current date
    current_date_str = previous_date.strftime('%Y-%m-%d')
    print("Processing :", current_date_str)


<<<<<<< HEAD
    # # For debugging

    # current_date_str = "2023-08-30"

    # # print("*****************************\n")
    # print("using a manual set Date: " + current_date_str)
    # # print("*****************************\n")
=======
    # current_date_str = "2024-04-05"

    # print("*****************************\n")
    # print("using a manual set Date: " + current_date_str)
    # print("*****************************\n")
>>>>>>> 9399ebed

    current_date = ee.Date(current_date_str)

    roi = ee.Geometry.Rectangle(config.ROI_RECTANGLE)
    step0_product_dict = get_step0_dict()
    print(step0_product_dict)

    collections_ready_for_processors = step0_main(
        step0_product_dict, current_date_str)
    print(collections_ready_for_processors)

    for collection_ready in collections_ready_for_processors:
        print('Collection ready: {}'.format(collection_ready))
        for product_to_be_processed in step0_product_dict[collection_ready][0]:
            print('Launching product {}'.format(product_to_be_processed))
            if product_to_be_processed == 'PRODUCT_NDVI_MAX':  # TODO Needs to be checked if needed
                roi = ee.Geometry.Rectangle(config.ROI_RECTANGLE)
                result = process_NDVI_MAX(roi)

            elif product_to_be_processed == 'PRODUCT_S2_LEVEL_2A':
                # ROI is only taking effect when testing. On prod we will use the clipping as defined in step0_processor_s2_sr
                # border = ee.FeatureCollection(
                #     "USDOS/LSIB_SIMPLE/2017").filter(ee.Filter.eq("country_co", "SZ"))
                # roi = border.geometry().buffer(config.ROI_BORDER_BUFFER)
                # roi = ee.Geometry.Rectangle(
                #     [7.075402, 46.107098, 7.100894, 46.123639])
                # roi = ee.Geometry.Rectangle(
                #     [9.49541, 47.22246, 9.55165, 47.26374,])  # Liechtenstein
                # roi = ee.Geometry.Rectangle(
                #     [8.10, 47.18, 8.20, 47.25])  # 6221 Rickenbach
                result = process_S2_LEVEL_2A(roi)

            elif product_to_be_processed == 'PRODUCT_VHI':
                roi = ee.Geometry.Rectangle(config.ROI_RECTANGLE)
                # roi = ee.Geometry.Rectangle(
                #     [8.10, 47.18, 8.20, 47.25])  # 6221 Rickenbach
                result = step1_processor_vhi.process_PRODUCT_VHI(
                    roi, collection_ready, current_date_str)

            elif product_to_be_processed == 'PRODUCT_NDVI_MAX_TOA':
                roi = ee.Geometry.Rectangle(config.ROI_RECTANGLE)
                result = process_NDVI_MAX_TOA(roi)

            elif product_to_be_processed == 'PRODUCT_S2_LEVEL_1C':
                border = ee.FeatureCollection(
                    "USDOS/LSIB_SIMPLE/2017").filter(ee.Filter.eq("country_co", "SZ"))
                roi = border.geometry().buffer(config.ROI_BORDER_BUFFER)
                # roi = ee.Geometry.Rectangle( [ 7.075402, 46.107098, 7.100894, 46.123639])
                result = process_S2_LEVEL_1C(roi)

            elif product_to_be_processed == 'PRODUCT_L57_LEVEL_2':
                # roi = ee.Geometry.Rectangle(
                #     [9.49541, 47.22246, 9.55165, 47.26374,])  # Liechtenstein
                result = step1_processor_l57_sr.process_L57_LEVEL_2(
                    roi, current_date)

            elif product_to_be_processed == 'PRODUCT_L57_LEVEL_1':
                # roi = ee.Geometry.Rectangle(
                #     [9.49541, 47.22246, 9.55165, 47.26374,])  # Liechtenstein
                result = step1_processor_l57_toa.process_L57_LEVEL_1(
                    roi, current_date)

            elif product_to_be_processed == 'PRODUCT_L89_LEVEL_2':
                # roi = ee.Geometry.Rectangle(
                #     [9.49541, 47.22246, 9.55165, 47.26374,])  # Liechtenstein
                result = step1_processor_l89_sr.process_L89_LEVEL_2(
                    roi, current_date)

            elif product_to_be_processed == 'PRODUCT_L89_LEVEL_1':
                # roi = ee.Geometry.Rectangle(
                #     [9.49541, 47.22246, 9.55165, 47.26374,])  # Liechtenstein
                result = step1_processor_l89_toa.process_L89_LEVEL_1(
                    roi, current_date)

            elif product_to_be_processed == 'PRODUCT_S3_LEVEL_1':
                # roi = ee.Geometry.Rectangle(
                #     [9.49541, 47.22246, 9.55165, 47.26374,])  # Liechtenstein
                result = step1_processor_s3_toa.process_S3_LEVEL_1(
                    roi, current_date)

            else:
                raise BrokenPipeError('Inconsitent configuration')

            print("Result:", result)

print("Processing done!")<|MERGE_RESOLUTION|>--- conflicted
+++ resolved
@@ -472,7 +472,6 @@
     print("Processing :", current_date_str)
 
 
-<<<<<<< HEAD
     # # For debugging
 
     # current_date_str = "2023-08-30"
@@ -480,13 +479,7 @@
     # # print("*****************************\n")
     # print("using a manual set Date: " + current_date_str)
     # # print("*****************************\n")
-=======
-    # current_date_str = "2024-04-05"
-
-    # print("*****************************\n")
-    # print("using a manual set Date: " + current_date_str)
-    # print("*****************************\n")
->>>>>>> 9399ebed
+
 
     current_date = ee.Date(current_date_str)
 
