# -*- coding: utf-8 -*-
import sys
from pydrive.auth import GoogleAuth
import csv
from oauth2client.service_account import ServiceAccountCredentials
import datetime
import requests
import csv
import json
import os
import ee
import configuration as config
from step0_functions import get_step0_dict, step0_main
from step1_processors import step1_processor_l57_sr, step1_processor_l57_toa, step1_processor_l89_sr, step1_processor_l89_toa, step1_processor_s3_toa, step1_processor_vhi
from main_functions import main_utils
import pandas as pd
from google.cloud import storage


def determine_run_type():
    """
    Determines the run type based on the existence of the SECRET on the local machine file.

    If the file `config.GDRIVE_SECRETS` exists, sets the run type to 2 (DEV) and prints a corresponding message.
    Otherwise, sets the run type to 1 (PROD) and prints a corresponding message.
    """
    global run_type
    if os.path.exists(config.GDRIVE_SECRETS):
        run_type = 2
        print("\nType 2 run PROCESSOR: We are on a local machine")
    else:
        run_type = 1
        print("\nType 1 run PROCESSOR: We are on GitHub")


def initialize_gee_and_drive():
    """
    Initializes Google Earth Engine (GEE) and Google Drive based on the run type.

    If the run type is 2, initializes GEE and authenticates using the service account key file.
    If the run type is 1, initializes GEE and authenticates using secrets from GitHub Action.

    Prints a success or failure message after initializing GEE.

    Note: This function assumes the required credentials and scopes are properly set.

    Returns:
        None
    """
    # Set scopes for Google Drive
    scopes = ["https://www.googleapis.com/auth/drive"]

    if run_type == 2:
        # Initialize GEE and authenticate using the service account key file

        # Read the service account key file
        with open(config.GDRIVE_SECRETS, "r") as f:
            data = json.load(f)

        # Authenticate with Google using the service account key file
        gauth = GoogleAuth()
        gauth.service_account_file = config.GDRIVE_SECRETS
        gauth.service_account_email = data["client_email"]
        gauth.credentials = ServiceAccountCredentials.from_json_keyfile_name(
            gauth.service_account_file, scopes=scopes
        )
    else:
        # Run other code using secrets from GitHub Action
        # This script is running on GitHub
        gauth = GoogleAuth()
        google_client_secret = os.environ.get('GOOGLE_CLIENT_SECRET')
        google_client_secret = json.loads(google_client_secret)
        gauth.service_account_email = google_client_secret["client_email"]
        google_client_secret_str = json.dumps(google_client_secret)

        # Write the JSON string to a temporary key file
        gauth.service_account_file = "keyfile.json"
        with open(gauth.service_account_file, "w") as f:
            f.write(google_client_secret_str)

        gauth.credentials = ServiceAccountCredentials.from_json_keyfile_name(
            gauth.service_account_file, scopes=scopes
        )

    # Initialize Google Earth Engine
    credentials = ee.ServiceAccountCredentials(
        gauth.service_account_email, gauth.service_account_file
    )
    ee.Initialize(credentials)

    # Test if GEE initialization is successful
    image = ee.Image("NASA/NASADEM_HGT/001")
    title = image.get("title").getInfo()

    if title == "NASADEM: NASA NASADEM Digital Elevation 30m":
        print("GEE initialization successful")
    else:
        print("GEE initialization FAILED")


def process_NDVI_MAX(roi):
    """
    Process the NDVI MAX product.

    Returns:
        int: 1 if new imagery is found and processing is performed, 0 otherwise.
    """
    product_name = config.PRODUCT_NDVI_MAX['product_name']
    print("********* processing {} *********".format(product_name))

    # Filter the sensor collection based on date and region
    start_date = ee.Date(current_date).\
        advance(-int(config.PRODUCT_NDVI_MAX['temporal_coverage'])+1, 'day')
    end_date = ee.Date(current_date).advance(1, 'day')

    # Filter the sensor collection based on date and region
    sensor = (
        ee.ImageCollection(config.PRODUCT_NDVI_MAX['step0_collection'])
        .filterDate(start_date, end_date)
        .filterBounds(roi)
    )

    # Get information about the available sensor data for the range
    sensor_stats = main_utils.get_collection_info(sensor)

    # Check if there is new sensor data compared to the stored dataset
    if main_utils.check_product_update(config.PRODUCT_NDVI_MAX['product_name'], sensor_stats[1]) is True:
        print("new imagery from: "+sensor_stats[1])

        # Create NDVI and NDVI max
        sensor = sensor.map(lambda image: main_utils.addINDEX(
            image, bands=config.PRODUCT_NDVI_MAX['band_names'][0], index_name="NDVI"))

        mosaic = sensor.qualityMosaic("NDVI")
        ndvi_max = mosaic.select("NDVI")

        # Multiply by 100 to move the decimal point two places back to the left and get rounded values,
        # then round then cast to get int16, Int8 is not a sultion since COGTiff is not supported
        ndvi_max_int = ndvi_max.multiply(100).round().toInt16()

        # Mask outside
        ndvi_max_int = main_utils.maskOutside(
            ndvi_max_int, roi).unmask(config.NODATA)

        # Define item Name
        timestamp = datetime.datetime.strptime(current_date_str, '%Y-%m-%d')
        timestamp = timestamp.strftime('%Y%m%dT235959')

        # Generate the filename
        filename = config.PRODUCT_NDVI_MAX['prefix'] + \
            '_' + timestamp + '_10m'
        print(filename)

        # Check if there is at least 1 scene to be defined (if minimal scene count is required) TODO: is this necessary?
        if sensor_stats[2] > 0:
            # Start the export
            main_utils.prepare_export(roi, timestamp, filename, config.PRODUCT_NDVI_MAX['product_name'],
                                      config.PRODUCT_NDVI_MAX['spatial_scale_export'], ndvi_max_int,
                                      sensor_stats, current_date_str)


def process_S2_LEVEL_2A(roi):
    """
    Export the S2 Level 2A product.

    Returns:
        str: "no new imagery" if no new imagery found, None if new imagery is processed.
    """

    product_name = config.PRODUCT_S2_LEVEL_2A['product_name']
    print("********* processing {} *********".format(product_name))

    # Filter the sensor collection based on date and region

    start_date = ee.Date(
        current_date).advance(-int(config.PRODUCT_S2_LEVEL_2A['temporal_coverage'])+1, 'day')
    end_date = ee.Date(current_date).advance(1, 'day')

    collection = (
        ee.ImageCollection(config.PRODUCT_S2_LEVEL_2A['step0_collection'])
        .filterDate(start_date, end_date)
        .filterBounds(roi)
    )
    # Get the number of images found in the collection
    num_images = collection.size().getInfo()
    # Check if there are any new imagery
    if num_images == 0:
        print("no new imagery")
        return 0

    # Get information about the available sensor data for the range
    sensor_stats = main_utils.get_collection_info(collection)

    # Check if there is new sensor data compared to the stored dataset
    if main_utils.check_product_update(config.PRODUCT_S2_LEVEL_2A['product_name'], sensor_stats[1]) is True:
        # Get the list of images
        image_list = collection.toList(collection.size())
        print(str(image_list.size().getInfo()) + " new image(s) for: " +
              sensor_stats[1] + " to: "+current_date_str)

        # Print the names of the assets
        for i in range(num_images):
            image = ee.Image(image_list.get(i))
            asset_name = image.get('system:index').getInfo()
            print(f"Mosaic {i + 1} - Custom Asset Name: {asset_name}")

        # Export the different bands
        for i in range(num_images):
            # Generate the mosaic name and sensing date by geeting EE asset ids from the first image
            mosaic_id = ee.Image(image_list.get(i))
            mosaic_id = mosaic_id.id().getInfo()
            mosaic_sensing_timestamp = mosaic_id.split('_')[2]

            clipped_image = ee.Image(collection.toList(num_images).get(i))

            # Clip Image to ROI
            clip_temp = clipped_image.clip(roi)
            clipped_image = clip_temp

            # # Get the bounding box of clippedRoi
            clipped_image_bounding_box = clipped_image.geometry()

            # Get processing date
            # Get the current date and time
            now = datetime.datetime.now()

            # Convert it to a string in ISO 8601 format and remove the seconds
            processing_date = now.strftime("%Y-%m-%dT%H:%M")

            # Check if mosaic_id ends with "-10m"
            if mosaic_id.endswith("-10m"):

                # Export selected bands (B4, B3, B2, B8) as a single GeoTIFF with '_10M'
                multiband_export = clipped_image.select(
                    ['B4', 'B3', 'B2', 'B8'])

                # Replacing the collection Name  with the actual product name
                # multiband_export_name = mosaic_id
                multiband_export_name = mosaic_id.replace(
                    "S2-L2A", product_name)

                main_utils.prepare_export(clipped_image_bounding_box, mosaic_sensing_timestamp, multiband_export_name,
                                          config.PRODUCT_S2_LEVEL_2A['product_name'], 10,
                                          multiband_export, sensor_stats, processing_date)

                # Export terrain & shadow Mask
                masks_export = clipped_image.select(
                    ['terrainShadowMask', 'cloudAndCloudShadowMask', 'reg_confidence'])
                masks_export_name = mosaic_id.replace(
                    '_bands-10m', '_masks-10m')

                # Replacing the collection Name  with the actual product name
                masks_export_name = masks_export_name.replace(
                    "S2-L2A", product_name)

                main_utils.prepare_export(clipped_image_bounding_box, mosaic_sensing_timestamp, masks_export_name,
                                          config.PRODUCT_S2_LEVEL_2A['product_name'],
                                          10,
                                          masks_export, sensor_stats, processing_date)

                # Export Registration
                masks_export = clipped_image.select(
                    ['reg_dx', 'reg_dy'])
                masks_export_name = mosaic_id.replace(
                    '_bands-10m', '_registration-10m')

                # Replacing the collection Name  with the actual product name
                masks_export_name = masks_export_name.replace(
                    "S2-L2A", product_name)

                main_utils.prepare_export(clipped_image_bounding_box, mosaic_sensing_timestamp, masks_export_name,
                                          config.PRODUCT_S2_LEVEL_2A['product_name'],
                                          10,
                                          masks_export, sensor_stats, processing_date)

                # Export Cloudprobability
                masks_export = clipped_image.select(
                    ['cloudProbability'])
                masks_export_name = mosaic_id.replace(
                    '_bands-10m', '_cloudprobability-10m')
                # Replacing the collection Name  with the actual product name
                masks_export_name = masks_export_name.replace(
                    "S2-L2A", product_name)

                main_utils.prepare_export(clipped_image_bounding_box, mosaic_sensing_timestamp, masks_export_name,
                                          config.PRODUCT_S2_LEVEL_2A['product_name'],
                                          10,
                                          masks_export, sensor_stats, processing_date)

            # Check if mosaic_id ends with "-20m"
            elif mosaic_id.endswith("-20m"):
                # Export selected bands ('B8A', 'B11', 'B5') as a single GeoTIFF with '_20M'
                multiband_export = clipped_image.select(['B8A', 'B11', 'B5'])

                # Replacing the collection Name  with the actual product name
                # multiband_export_name = mosaic_id
                multiband_export_name = mosaic_id.replace(
                    "S2-L2A", product_name)

                main_utils.prepare_export(clipped_image_bounding_box, mosaic_sensing_timestamp, multiband_export_name,
                                          config.PRODUCT_S2_LEVEL_2A['product_name'], 20,
                                          multiband_export, sensor_stats, processing_date)


def process_S2_LEVEL_1C(roi):
    """
    Export the S2 Level 1C product.

    Returns:
        None
    """
    product_name = config.PRODUCT_S2_LEVEL_1C['product_name']
    print("********* processing {} *********".format(product_name))

    # Filter the sensor collection based on date and region
    start_date = ee.Date(
        current_date).advance(-int(config.PRODUCT_S2_LEVEL_1C['temporal_coverage'])+1, 'day')
    end_date = ee.Date(current_date).advance(1, 'day')

    collection = (
        ee.ImageCollection(config.PRODUCT_S2_LEVEL_1C['step0_collection'])
        .filterDate(start_date, end_date)
        .filterBounds(roi)
    )
    # Get the number of images found in the collection
    num_images = collection.size().getInfo()
    # Check if there are any new imagery
    if num_images == 0:
        print("no new imagery")
        return 0

    # Get information about the available sensor data for the range
    sensor_stats = main_utils.get_collection_info(collection)

    # Check if there is new sensor data compared to the stored dataset
    if main_utils.check_product_update(config.PRODUCT_S2_LEVEL_1C['product_name'], sensor_stats[1]) is True:
        # Get the list of images
        image_list = collection.toList(collection.size())
        image_list_size = image_list.size().getInfo()
        print("{} new image(s) for: {} to {}".format(
            image_list_size, sensor_stats[1], current_date_str))

        # Generate the mosaic name and sensing date by geeting EE asset ids from the first image
        mosaic_id = ee.Image(image_list.get(0))
        mosaic_id = mosaic_id.id().getInfo()
        mosaic_sensing_timestamp = mosaic_id.split('_')[2]

        # Create a mosaic of the images for the specified date and time
        mosaic = collection.mosaic()

        # Clip Image to ROI
        # might add .unmask(config.NODATA)
        clipped_image = mosaic.clip(roi)

        # Intersect ROI and clipped mosaic
        # Create an empty list to hold the footprints
        footprints = ee.List([])

        # Function to extract footprint from each image and add to the list
        def add_footprint(image, lst):
            footprint = image.geometry()
            return ee.List(lst).add(footprint)

        # Map the add_footprint function over the collection to create a list of footprints
        footprints_list = collection.iterate(add_footprint, footprints)

        # Reduce the list of footprints into a single geometry using reduce
        combined_swath_geometry = ee.Geometry.MultiPolygon(footprints_list)

        # Clip the ROI with the combined_swath_geometry
        clipped_roi = roi.intersection(
            combined_swath_geometry, ee.ErrorMargin(1))

        # Get the bounding box of clippedRoi
        clipped_image_bounding_box = clipped_roi.bounds()

        # Export selected bands (B4, B3, B2, B8) as a single GeoTIFF with '_10M'
        multiband_export = clipped_image.select(['B4', 'B3', 'B2', 'B8'])
        multiband_export_name = mosaic_id

        main_utils.prepare_export(clipped_image_bounding_box, mosaic_sensing_timestamp, multiband_export_name,
                                  config.PRODUCT_S2_LEVEL_1C['product_name'], config.PRODUCT_S2_LEVEL_1C['spatial_scale_export'],
                                  multiband_export, sensor_stats, current_date_str)

        # Export QA60 band as a separate GeoTIFF with '_QA60'
        masks_export = clipped_image.select(
            ['terrainShadowMask', 'cloudAndCloudShadowMask'])
        masks_export_name = mosaic_id.replace('_bands-10m', '_masks-10m')
        main_utils.prepare_export(clipped_image_bounding_box, mosaic_sensing_timestamp, masks_export_name,
                                  config.PRODUCT_S2_LEVEL_1C['product_name'],
                                  config.PRODUCT_S2_LEVEL_1C['spatial_scale_export_mask'], masks_export,
                                  sensor_stats, current_date_str)


def process_NDVI_MAX_TOA(roi):
    """
    Process the NDVI MAX product for TOA.

    Returns:
        None
    """
    product_name = config.PRODUCT_NDVI_MAX_TOA['product_name']
    print("********* processing {} *********".format(product_name))

    # Filter the sensor collection based on date and region
    start_date = ee.Date(
        current_date).advance(-int(config.PRODUCT_NDVI_MAX_TOA['temporal_coverage'])+1, 'day')

    end_date = ee.Date(current_date).advance(1, 'day')

    sensor = (
        ee.ImageCollection(config.PRODUCT_NDVI_MAX_TOA['step0_collection'])
        .filterDate(start_date, end_date)
        .filterBounds(roi)
    )

    # Get information about the available sensor data for the range
    sensor_stats = main_utils.get_collection_info(sensor)

    # Check if there is new sensor data compared to the stored dataset
    if main_utils.check_product_update(config.PRODUCT_NDVI_MAX_TOA['product_name'], sensor_stats[1]) is True:
        print("new imagery from: "+sensor_stats[1])

        # Create NDVI and NDVI max
        sensor = sensor.map(lambda image: main_utils.addINDEX(
            image, bands=config.PRODUCT_NDVI_MAX_TOA['band_names'][0], index_name="NDVI"))

        mosaic = sensor.qualityMosaic("NDVI")
        ndvi_max = mosaic.select("NDVI")

        # Multiply by 100 to move the decimal point two places back to the left and get rounded values,
        # then round then cast to get int16, Int8 is not a solution since COGTiff is not supported
        ndvi_max_int = ndvi_max.multiply(100).round().toInt16()

        # Mask outside
        ndvi_max_int = main_utils.maskOutside(
            ndvi_max_int, roi).unmask(config.NODATA)

        # Define item Name
        timestamp = datetime.datetime.strptime(current_date_str, '%Y-%m-%d')
        timestamp = timestamp.strftime('%Y%m%dT235959')

        # Generate the filename
        filename = config.PRODUCT_NDVI_MAX_TOA['prefix'] + \
            '_' + timestamp + '_10m.tif'
        print(filename)

        # Start the export
        main_utils.prepare_export(roi, timestamp, filename, config.PRODUCT_NDVI_MAX['product_name'],
                                  config.PRODUCT_NDVI_MAX['spatial_scale_export'], ndvi_max_int,
                                  sensor_stats, current_date_str)


if __name__ == "__main__":
    # Test if we are on Local DEV Run or if we are on PROD
    determine_run_type()

    # Authenticate with GEE and GDRIVE
    initialize_gee_and_drive()

    # Get current date
    current_date_str = datetime.datetime.today().strftime('%Y-%m-%d')

    # Get the current date
    current_date = datetime.datetime.today()

    # Subtract X day back from the current date to procoess not todays but the  date in the past: This is to overcome the delay
    delay = 3  # in days
    previous_date = current_date - datetime.timedelta(days=delay)

    # Convert the previous date to a string in the format 'YYYY-MM-DD' and set it to current date
    current_date_str = previous_date.strftime('%Y-%m-%d')
    print("Processing :", current_date_str)

    # For debugging
    # --------------
<<<<<<< HEAD
    current_date_str = "2023-08-21"
=======
    #current_date_str = "2024-09-15"
>>>>>>> 0304b213

    #print("*****************************\n")
    #print("using a manual set Date: " + current_date_str)
    #print("*****************************\n")

    # For CLI
    # --------------
    # satromo_processor.py
    from configuration import arg_date_str

    # Check if current_date_str is set by the command line
    if arg_date_str:

        # Use the default date
        current_date_str = arg_date_str
        print(f'Using command line set date: {arg_date_str}')

    # Define date to be used
    current_date = ee.Date(current_date_str)

    roi = ee.Geometry.Rectangle(config.ROI_RECTANGLE)

    # Retrieve the step0 information from the config object and store it in a dictionary
    step0_product_dict = get_step0_dict()
    # Print the dictionary containing collection names and their details
    print(step0_product_dict)

    # Process the step0 collections to determine which ones are ready for processing
    collections_ready_for_processors = step0_main(
        step0_product_dict, current_date_str)
    # Print the list of collections that are ready for processing
    print(collections_ready_for_processors)

    for collection_ready in collections_ready_for_processors:
        print('Collection ready: {}'.format(collection_ready))
        for product_to_be_processed in step0_product_dict[collection_ready][0]:
            print('Launching product {}'.format(product_to_be_processed))

            if product_to_be_processed == 'PRODUCT_NDVI_MAX':  # TODO Needs to be checked if needed
                roi = ee.Geometry.Rectangle(config.ROI_RECTANGLE)
                result = process_NDVI_MAX(roi)

            elif product_to_be_processed == 'PRODUCT_S2_LEVEL_2A':
                # ROI is only taking effect when testing. On prod we will use the clipping as defined in step0_processor_s2_sr
                # border = ee.FeatureCollection(
                #     "USDOS/LSIB_SIMPLE/2017").filter(ee.Filter.eq("country_co", "SZ"))
                # roi = border.geometry().buffer(config.ROI_BORDER_BUFFER)
                # roi = ee.Geometry.Rectangle(
                #     [7.075402, 46.107098, 7.100894, 46.123639])
                # roi = ee.Geometry.Rectangle(
                #     [9.49541, 47.22246, 9.55165, 47.26374,])  # Liechtenstein
                # roi = ee.Geometry.Rectangle(
                #     [8.10, 47.18, 8.20, 47.25])  # 6221 Rickenbach
                # roi = ee.Geometry.Rectangle(
                #     [7.938447, 47.514378, 8.127522, 47.610846])
                result = process_S2_LEVEL_2A(roi)

            elif product_to_be_processed == 'PRODUCT_VHI':
                roi = ee.Geometry.Rectangle(config.ROI_RECTANGLE)
                # roi = ee.Geometry.Rectangle(
                #     [8.10, 47.18, 8.20, 47.25])  # 6221 Rickenbach
                # roi = ee.Geometry.Rectangle(
                #    [7.81, 46.35, 8.06, 46.46])  # Oberaletschgletscher
                # roi = ee.Geometry.Rectangle(
                #     [7.16, 47.20, 7.27, 47.24])  # Tavannes
                # roi = ee.Geometry.Rectangle(
                #     [8.06, 47.14, 8.72, 47.18])  # Raten ZG/SZ
                result = step1_processor_vhi.process_PRODUCT_VHI(
                    roi, collection_ready, current_date_str)

            elif product_to_be_processed == 'PRODUCT_NDVI_MAX_TOA':
                roi = ee.Geometry.Rectangle(config.ROI_RECTANGLE)
                result = process_NDVI_MAX_TOA(roi)

            elif product_to_be_processed == 'PRODUCT_S2_LEVEL_1C':
                border = ee.FeatureCollection(
                    "USDOS/LSIB_SIMPLE/2017").filter(ee.Filter.eq("country_co", "SZ"))
                roi = border.geometry().buffer(config.ROI_BORDER_BUFFER)
                # roi = ee.Geometry.Rectangle( [ 7.075402, 46.107098, 7.100894, 46.123639])
                result = process_S2_LEVEL_1C(roi)

            elif product_to_be_processed == 'PRODUCT_L57_LEVEL_2':
                # roi = ee.Geometry.Rectangle(
                #     [9.49541, 47.22246, 9.55165, 47.26374,])  # Liechtenstein
                result = step1_processor_l57_sr.process_L57_LEVEL_2(
                    roi, current_date)

            elif product_to_be_processed == 'PRODUCT_L57_LEVEL_1':
                # roi = ee.Geometry.Rectangle(
                #     [9.49541, 47.22246, 9.55165, 47.26374,])  # Liechtenstein
                result = step1_processor_l57_toa.process_L57_LEVEL_1(
                    roi, current_date)

            elif product_to_be_processed == 'PRODUCT_L89_LEVEL_2':
                # roi = ee.Geometry.Rectangle(
                #     [9.49541, 47.22246, 9.55165, 47.26374,])  # Liechtenstein
                result = step1_processor_l89_sr.process_L89_LEVEL_2(
                    roi, current_date)

            elif product_to_be_processed == 'PRODUCT_L89_LEVEL_1':
                # roi = ee.Geometry.Rectangle(
                #     [9.49541, 47.22246, 9.55165, 47.26374,])  # Liechtenstein
                result = step1_processor_l89_toa.process_L89_LEVEL_1(
                    roi, current_date)

            elif product_to_be_processed == 'PRODUCT_S3_LEVEL_1':
                # roi = ee.Geometry.Rectangle(
                #     [9.49541, 47.22246, 9.55165, 47.26374,])  # Liechtenstein
                result = step1_processor_s3_toa.process_S3_LEVEL_1(
                    roi, current_date)

            elif product_to_be_processed == 'PRODUCT_MSG_CLIMA':
                # roi = ee.Geometry.Rectangle(
                #     [9.49541, 47.22246, 9.55165, 47.26374,])  # Liechtenstein
                result = "PRODUCT_MSG_CLIMA:  step0 only"

            elif product_to_be_processed == 'PRODUCT_MSG':
                # roi = ee.Geometry.Rectangle(
                #     [9.49541, 47.22246, 9.55165, 47.26374,])  # Liechtenstein
                result = "PRODUCT_MSG:  step0 only"

            else:
                raise BrokenPipeError('Inconsitent configuration')

            # print("Result:", result)

print("Processing done!")<|MERGE_RESOLUTION|>--- conflicted
+++ resolved
@@ -474,11 +474,7 @@
 
     # For debugging
     # --------------
-<<<<<<< HEAD
-    current_date_str = "2023-08-21"
-=======
     #current_date_str = "2024-09-15"
->>>>>>> 0304b213
 
     #print("*****************************\n")
     #print("using a manual set Date: " + current_date_str)
